--- conflicted
+++ resolved
@@ -1,8 +1,5 @@
 import { strBlank } from '@/common/utils/Util';
-<<<<<<< HEAD
-=======
 import UrlUtil from '@/common/utils/UrlUtil';
->>>>>>> 69411fa1
 
 const cache = new Map<string, string>();
 const api = window.electron;
@@ -34,21 +31,6 @@
 };
 
 export const playWord = async (word: string) => {
-<<<<<<< HEAD
-    console.log('playWord', word);
-    const cacheUrl = cache.get(word);
-    if (cacheUrl) {
-        await playAudioUrl(cacheUrl);
-        return;
-    }
-    const trans = await api.transWord(word);
-    const newUrl = trans?.speakUrl;
-    if (strBlank(newUrl)) {
-        return;
-    }
-    cache.set(word, newUrl);
-    await playUrl(newUrl);
-=======
     let blobUrl = cache.get(word);
     if (blobUrl) {
         await playAudioUrl(blobUrl);
@@ -80,5 +62,4 @@
         cache.set(str, audioUrl);
     }
     return audioUrl;
->>>>>>> 69411fa1
 };