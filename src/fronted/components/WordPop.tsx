--- conflicted
+++ resolved
@@ -6,11 +6,7 @@
     useInteractions
 } from '@floating-ui/react';
 import { YdRes } from '@/common/types/YdRes';
-<<<<<<< HEAD
-import { cn } from '@/common/utils/Util';
-=======
 import {cn} from "@/fronted/lib/utils";
->>>>>>> 69411fa1
 
 export interface WordSubParam {
     word: string;
