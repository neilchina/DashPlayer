import {useEffect, useRef, useState} from 'react';
import * as turf from '@turf/turf';
import {Feature, Polygon} from '@turf/turf';
import {twMerge} from 'tailwind-merge';
<<<<<<< HEAD
import {YdRes} from '@/common/types/YdRes';
import WordPop from './WordPop';
import {playUrl, playWord} from '@/common/utils/AudioPlayer';
import usePlayerController from '../hooks/usePlayerController';
import useSetting from '../hooks/useSetting';
import { strBlank } from '@/common/utils/Util';
=======
import WordPop from './WordPop';
import {playUrl, playWord} from '@/common/utils/AudioPlayer';
import usePlayerController from '../hooks/usePlayerController';
import {strNotBlank} from '@/common/utils/Util';
import useSWR from "swr";
import Style from "@/fronted/styles/style";
import {cn} from "@/fronted/lib/utils";
>>>>>>> 69411fa1

const api = window.electron;

export interface WordParam {
    word: string;
    original: string;
    pop: boolean;
    requestPop: () => void;
    show: boolean;
    hoverColor?: string;
    alwaysDark?: boolean;
}

/**
 * 以左上角为原点，顺时针旋转
 */
export const getBox = (ele: HTMLDivElement): Feature<Polygon> => {
    if (!ele) {
        return turf.polygon([[]]);
    }
    const rect = ele.getBoundingClientRect();
    const number = 2;
    return turf.polygon([
        [
            [rect.left - number, rect.top - number],
            [rect.right + number, rect.top - number],
            [rect.right + number, rect.bottom + number],
            [rect.left - number, rect.bottom + number],
            [rect.left - number, rect.top - number],
        ],
    ]);
};
const Word = ({word, original, pop, requestPop, show, alwaysDark}: WordParam) => {
    const pause = usePlayerController((s) => s.pause);
    const [hovered, setHovered] = useState(false);
    const {data: ydResp} = useSWR(hovered ? ['ai-trans/word', original] : null, ([_apiName, word]) => api.call('ai-trans/word', word));
    const eleRef = useRef<HTMLDivElement | null>(null);
    const popperRef = useRef<HTMLDivElement | null>(null);
    const resquested = useRef(false);
    useEffect(() => {
        // 如果鼠标移出了凸多边形，就关闭
        let timeout: NodeJS.Timeout;
        const mouseEvent = (e: MouseEvent) => {
            if (!eleRef?.current) {
                return;
            }
            const wordELe = getBox(eleRef.current!);
            const popper = getBox(popperRef.current ?? eleRef.current!);
            const hull = turf.convex(turf.featureCollection([wordELe, popper]));
            const point = turf.point([e.clientX, e.clientY]);

            const b = turf.booleanPointInPolygon(point, hull!);
            clearTimeout(timeout);
            if (!b) {
                setHovered(false);
                return;
            }
            timeout = setTimeout(() => {
                if (!resquested.current) {
                    resquested.current = true;
                    requestPop();
                }
            }, 50);
        };
        if (hovered) {
            document.addEventListener('mousemove', mouseEvent);
        } else {
            resquested.current = false;
        }
        return () => {
            document.removeEventListener('mousemove', mouseEvent);
            clearTimeout(timeout);
        };
    }, [hovered, requestPop]);

    const handleWordClick = async () => {
<<<<<<< HEAD
        const url = translationText?.speakUrl;
        if (!strBlank(url)) {
=======
        const url = ydResp?.speakUrl;
        if (strNotBlank(url)) {
>>>>>>> 69411fa1
            await playUrl(url);
        } else {
            await playWord(word);
        }
    };

    return (
        <div className={twMerge('flex gap-1')}>
            <div
                ref={eleRef}
                className="rounded select-none"
                onMouseOver={() => {
                    setHovered(true);
                    pause();
                }}
                onClick={(e) => {
                    handleWordClick();
                    if (!hovered) {
                        setHovered(true);
                    }
                }}
            >
                {pop && hovered && ydResp ? (
                    <WordPop
                        word={word}
                        translation={ydResp}
                        ref={popperRef}
                        hoverColor={alwaysDark ? "bg-neutral-600" : "bg-stone-100 dark:bg-neutral-600"}
                    />
                ) : (
                    <div
                        className={cn(
                            ' rounded select-none',
                            !show && ['text-transparent', Style.word_hover_bg],
                            alwaysDark ? 'hover:bg-neutral-600' : 'hover:bg-stone-100 dark:hover:bg-neutral-600'
                        )}
                        onMouseLeave={() => {
                            setHovered(false);
                        }}
                    >
                        {word}
                    </div>
                )}
            </div>
            {/* {showWordLevel && wordLevel?.familiar === false && ( */}
            {/*     <div */}
            {/*         className={twMerge( */}
            {/*             'flex items-center pt-2 justify-center text-xl text-textColor/80', */}
            {/*             theme === 'dark' && 'text-amber-400/75', */}
            {/*             !show && 'text-transparent' */}
            {/*         )} */}
            {/*     > */}
            {/*         ({wordLevel.translate}) */}
            {/*     </div> */}
            {/* )} */}
        </div>
    );
};

export default Word;

Word.defaultProps = {
    hoverColor: 'bg-stone-100',
    alwaysDark: false,
}<|MERGE_RESOLUTION|>--- conflicted
+++ resolved
@@ -2,14 +2,6 @@
 import * as turf from '@turf/turf';
 import {Feature, Polygon} from '@turf/turf';
 import {twMerge} from 'tailwind-merge';
-<<<<<<< HEAD
-import {YdRes} from '@/common/types/YdRes';
-import WordPop from './WordPop';
-import {playUrl, playWord} from '@/common/utils/AudioPlayer';
-import usePlayerController from '../hooks/usePlayerController';
-import useSetting from '../hooks/useSetting';
-import { strBlank } from '@/common/utils/Util';
-=======
 import WordPop from './WordPop';
 import {playUrl, playWord} from '@/common/utils/AudioPlayer';
 import usePlayerController from '../hooks/usePlayerController';
@@ -17,7 +9,6 @@
 import useSWR from "swr";
 import Style from "@/fronted/styles/style";
 import {cn} from "@/fronted/lib/utils";
->>>>>>> 69411fa1
 
 const api = window.electron;
 
@@ -94,13 +85,8 @@
     }, [hovered, requestPop]);
 
     const handleWordClick = async () => {
-<<<<<<< HEAD
-        const url = translationText?.speakUrl;
-        if (!strBlank(url)) {
-=======
         const url = ydResp?.speakUrl;
         if (strNotBlank(url)) {
->>>>>>> 69411fa1
             await playUrl(url);
         } else {
             await playWord(word);
