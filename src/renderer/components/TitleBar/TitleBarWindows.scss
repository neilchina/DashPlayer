$close-red:                     #ff6159;
$close-red-active:              #bf4942;
$close-red-icon:                #4d0000;
$close-red-icon-active:         #190000;

$minimize-yellow:               #ffbd2e;
$minimize-yellow-active:        #bf8e22;
$minimize-yellow-icon:          #995700;
$minimize-yellow-icon-active:   #592800;

$maximize-green:                #28c941;
$maximize-green-active:         #1d9730;
$maximize-green-icon:           #006500;
$maximize-green-icon-active:    #003200;

<<<<<<< HEAD
$disabled-gray: rgba(150, 150, 150, 0.20);
=======
$disabled-gray: rgba(175, 175, 175, 0.3);
>>>>>>> 8efaf5e5

.traffic-lights {
    // position: absolute;
    //top: 1px;
    //left: 8px;

    .focus &, &:hover, &:active {
        > .traffic-light-close {
            background-color: $close-red;

            &:active:hover {
                background-color: $close-red-active;
            }
        }
        > .traffic-light-minimize {
            background-color: $minimize-yellow;

            &:active:hover {
                background-color: $minimize-yellow-active;
            }
        }
        > .traffic-light-maximize {
            background-color: $maximize-green;

            &:active:hover {
                background-color: $maximize-green-active;
            }
        }
    }

    > .traffic-light {
        &:before, &:after {
            visibility: hidden;
        }
    }

    &:hover, &:active {
        > .traffic-light {
            &:before, &:after {
                visibility: visible;
            }
        }
    }
}

.traffic-light {
    border-radius: 100%;
    padding: 0;
    height: 12px;
    width: 12px;
    border: 1px solid rgba(0, 0, 0, 0.06);
    box-sizing: border-box;
    margin-right: 3.5px;
    background-color: $disabled-gray;
    position: relative;
    outline: none;

    &:before, &:after {
        content: '';
        position: absolute;
        border-radius: 1px;
        left: 0;
        top: 0;
        right: 0;
        bottom: 0;
        margin: auto;
    }

    &-close {
        &:before, &:after {
            background-color: $close-red-icon;
            width: 8px;
            height: 1px;
        }
        &:before {
            transform: rotate(45deg);// translate(-0.5px, -0.5px);
        }
        &:after {
            transform: rotate(-45deg);// translate(0.5px, -0.5px);
        }
        &:active:hover:before, &:active:hover:after {
            background-color: $close-red-icon-active;
        }
    }

    &-minimize {
        &:before {
            background-color: $minimize-yellow-icon;
            width: 8px;
            height: 1px;
            //transform: translateY(-0.5px);
        }
        &:active:hover:before {
            background-color: $minimize-yellow-icon-active;
        }
    }

    &-maximize {
        &:before {
            background-color: $maximize-green-icon;
            width: 6px;
            height: 6px;
        }
        &:after {
            background-color: $maximize-green;
            width: 10px;
            height: 2px;
            transform: rotate(45deg);
        }
        &:active:hover:before {
            background-color: $maximize-green-icon-active;
        }
        &:active:hover:after {
            background-color: $maximize-green-active;
        }
    }
}<|MERGE_RESOLUTION|>--- conflicted
+++ resolved
@@ -13,11 +13,7 @@
 $maximize-green-icon:           #006500;
 $maximize-green-icon-active:    #003200;
 
-<<<<<<< HEAD
-$disabled-gray: rgba(150, 150, 150, 0.20);
-=======
 $disabled-gray: rgba(175, 175, 175, 0.3);
->>>>>>> 8efaf5e5
 
 .traffic-lights {
     // position: absolute;
